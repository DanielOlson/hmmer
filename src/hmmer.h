--- conflicted
+++ resolved
@@ -367,8 +367,6 @@
   const ESL_ALPHABET *abc;	/* copy of pointer to appropriate alphabet                */
 } P7_PROFILE;
 
-
-<<<<<<< HEAD
 /* Convenience macros for accessing transition, emission scores */
 /* _BM is specially stored off-by-one: [k-1][p7P_B{LG}M] is score for *entering* at Mk */
 #define P7P_TSC(gm, k, s) ((gm)->tsc[(k) * p7P_NTRANS + (s)])
@@ -377,7 +375,7 @@
 
 /* requires variable initialization: float *tsc = gm->tsc */
 #define P7P_TSC2(k,s)  (tsc[(k) * p7P_NTRANS + (s)])
-=======
+
 /* This contains a compact representation of 8-bit bias-shifted scores for use in
  * diagonal recovery (standard [MS]SV) and extension (standard and FM-[MS]SV),
  * along with MAXL-associated prefix- and suffix-lengths, and optimal extensions
@@ -391,7 +389,6 @@
   uint8_t    *prefix_lengths;
   uint8_t    *suffix_lengths;
 } P7_MSVDATA;
->>>>>>> 3fb9ff03
 
 /*****************************************************************
  * 3. P7_BG: a null (background) model.
