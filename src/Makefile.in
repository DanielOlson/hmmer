--- conflicted
+++ resolved
@@ -170,12 +170,8 @@
 	p7_spensemble.o\
 	p7_tophits.o\
 	p7_trace.o\
-<<<<<<< HEAD
 	p7_trace_metrics.o\
-	p7_msvdata.o\
-=======
 	p7_scoredata.o\
->>>>>>> 36ad7bbf
 	fm_alphabet.o\
 	fm_general.o\
 	fm_msv.o\
