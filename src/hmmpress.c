/* hmmpress: prepare an HMM database for faster hmmscan searches.
 */
#include "p7_config.h"

#include <stdio.h>
#include <stdlib.h>
#include <string.h>

#include "easel.h"
#include "esl_alphabet.h"
#include "esl_getopts.h"

#include "hmmer.h"

static ESL_OPTIONS options[] = {
  /* name           type      default  env  range     toggles      reqs   incomp  help   docgroup*/
  { "-h",        eslARG_NONE,   FALSE, NULL, NULL,      NULL,      NULL,    NULL, "show brief help on version and usage",          0 },
  { "-f",        eslARG_NONE,   FALSE, NULL, NULL,      NULL,      NULL,    NULL, "force: overwrite any previous pressed files",   0 },
  {  0, 0, 0, 0, 0, 0, 0, 0, 0, 0 },
};
static char usage[]  = "[-options] <hmmfile>";
static char banner[] = "prepare an HMM database for faster hmmscan searches";

/* hmmpress creates four output files. 
 * Bundling their info into a structure streamlines creation and cleanup.
 */
struct dbfiles {
  char       *mfile;    // .h3m file: binary core HMMs
  char       *ffile;    // .h3f file: binary vectorized profiles, MSV filter part only
  char       *pfile;    // .h3p file: binary vectorized profiles, remainder (excluding MSV filter part)
  char       *ssifile;  // .h3i file: SSI index for retrieval from .h3m

  FILE       *mfp;
  FILE       *ffp;
  FILE       *pfp;
  ESL_NEWSSI *nssi;
};
  
static struct dbfiles *open_dbfiles (ESL_GETOPTS *go, char *basename);
static void            close_dbfiles(struct dbfiles *dbf, int status);

int
main(int argc, char **argv)
{
  ESL_GETOPTS    *go      = p7_CreateDefaultApp(options, 1, argc, argv, banner, usage);
  ESL_ALPHABET   *abc     = NULL;
  char           *hmmfile = esl_opt_GetArg(go, 1);
  P7_HMMFILE     *hfp     = NULL;
  P7_HMM         *hmm     = NULL;
  P7_BG          *bg      = NULL;
  P7_PROFILE     *gm      = NULL;
  P7_OPROFILE    *om      = NULL;
  struct dbfiles *dbf     = NULL;
  uint16_t        fh      = 0;
  int             nmodel  = 0;
  uint64_t        totM    = 0;
  int             status;
  char            errbuf[eslERRBUFSIZE];

  if (strcmp(hmmfile, "-") == 0) p7_Fail("Can't use - for <hmmfile> argument: can't index standard input\n");

  status = p7_hmmfile_OpenENoDB(hmmfile, NULL, &hfp, errbuf);
  if      (status == eslENOTFOUND) p7_Fail("File existence/permissions problem in trying to open HMM file %s.\n%s\n", hmmfile, errbuf);
  else if (status == eslEFORMAT)   p7_Fail("File format problem in trying to open HMM file %s.\n%s\n",                hmmfile, errbuf);
  else if (status != eslOK)        p7_Fail("Unexpected error %d in opening HMM file %s.\n%s\n",                       status, hmmfile, errbuf);  

  if (hfp->do_stdin || hfp->do_gzip) p7_Fail("HMM file %s must be a normal file, not gzipped or a stdin pipe", hmmfile);

  dbf = open_dbfiles(go, hmmfile);  // After this, before any Die or Fail, we have to close_dbfiles(). Don't leave partial/corrupt files.

  if (( status = esl_newssi_AddFile(dbf->nssi, hfp->fname, 0, &fh)) != eslOK) /* 0 = format code (HMMs don't have any yet) */
     ESL_XFAIL(status, errbuf, "Failed to add HMM file %s to new SSI index\n", hfp->fname);

  printf("Working...    "); 
  fflush(stdout);

  while ((status = p7_hmmfile_Read(hfp, &abc, &hmm)) == eslOK)
    {
      if (hmm->name == NULL) ESL_XFAIL(eslEINVAL, errbuf, "Every HMM must have a name to be indexed. Failed to find name of HMM #%d\n", nmodel+1); 

      if (nmodel == 0) { 	/* first time initialization, now that alphabet known */
	bg = p7_bg_Create(abc);
	p7_bg_SetLength(bg, 400);
      }

      nmodel++;
      totM += hmm->M;

      gm = p7_profile_Create(hmm->M, abc);
      p7_ProfileConfig(hmm, bg, gm, 400, p7_LOCAL);
      om = p7_oprofile_Create(gm->M, abc);
      p7_oprofile_Convert(gm, om);
      
      if ((om->offs[p7_MOFFSET] = ftello(dbf->mfp)) == -1) ESL_XFAIL(eslESYS, errbuf, "Failed to ftello() current disk position of HMM db file");
      if ((om->offs[p7_FOFFSET] = ftello(dbf->ffp)) == -1) ESL_XFAIL(eslESYS, errbuf, "Failed to ftello() current disk position of MSV db file");   
      if ((om->offs[p7_POFFSET] = ftello(dbf->pfp)) == -1) ESL_XFAIL(eslESYS, errbuf, "Failed to ftello() current disk position of profile db file"); 

<<<<<<< HEAD
#ifndef p7_ENABLE_DUMMY
      if (esl_newssi_AddKey(nssi, hmm->name, fh, om->offs[p7_MOFFSET], 0, 0) != eslOK)	p7_Fail("Failed to add key %s to SSI index", hmm->name);
=======
#ifndef p7_IMPL_DUMMY
      if ((status = esl_newssi_AddKey(dbf->nssi, hmm->name, fh, om->offs[p7_MOFFSET], 0, 0)) != eslOK) ESL_XFAIL(status, errbuf, "Failed to add key %s to SSI index", hmm->name); 
>>>>>>> be05b1bb
      if (hmm->acc) {
	if ((status = esl_newssi_AddAlias(dbf->nssi, hmm->acc, hmm->name))                   != eslOK) ESL_XFAIL(status, errbuf, "Failed to add secondary key %s to SSI index", hmm->acc); 
      }
#endif

      p7_hmmfile_WriteBinary(dbf->mfp, -1, hmm);
      p7_oprofile_Write(dbf->ffp, dbf->pfp, om);

      p7_profile_Destroy(gm);
      p7_oprofile_Destroy(om);
      p7_hmm_Destroy(hmm);
    }
  if      (status == eslEFORMAT)   ESL_XFAIL(status, errbuf, "bad file format in HMM file %s",             hmmfile); 
  else if (status == eslEINCOMPAT) ESL_XFAIL(status, errbuf, "HMM file %s contains different alphabets",   hmmfile); 
  else if (status != eslEOF)       ESL_XFAIL(status, errbuf, "Unexpected error in reading HMMs from %s",   hmmfile); 

  status = esl_newssi_Write(dbf->nssi);
  if      (status == eslEDUP)     ESL_XFAIL(status, errbuf, "SSI index construction failed:\n  %s", dbf->nssi->errbuf);        
  else if (status == eslERANGE)   ESL_XFAIL(status, errbuf, "SSI index file size exceeds maximum allowed by your filesystem"); 
  else if (status == eslESYS)     ESL_XFAIL(status, errbuf, "SSI index sort failed:\n  %s", dbf->nssi->errbuf);    
  else if (status != eslOK)       ESL_XFAIL(status, errbuf, "SSI indexing failed:\n  %s", dbf->nssi->errbuf);                 
  
  printf("done.\n");
  if (dbf->nssi->nsecondary > 0) 
    printf("Pressed and indexed %d HMMs (%ld names and %ld accessions).\n", nmodel, (long) dbf->nssi->nprimary, (long) dbf->nssi->nsecondary);
  else 
    printf("Pressed and indexed %d HMMs (%ld names).\n", nmodel, (long) dbf->nssi->nprimary);
  printf("Models pressed into binary file:   %s\n", dbf->mfile);
  printf("SSI index for binary model file:   %s\n", dbf->ssifile);
  printf("Profiles (MSV part) pressed into:  %s\n", dbf->ffile);
  printf("Profiles (remainder) pressed into: %s\n", dbf->pfile);

  close_dbfiles(dbf, eslOK);
  p7_bg_Destroy(bg);
  p7_hmmfile_Close(hfp);
  esl_alphabet_Destroy(abc);
  esl_getopts_Destroy(go);
  exit(0);

 ERROR:
  fprintf(stderr, "%s\n", errbuf);
  close_dbfiles(dbf, status);
  p7_bg_Destroy(bg);
  p7_hmmfile_Close(hfp);
  esl_alphabet_Destroy(abc);
  esl_getopts_Destroy(go);
  exit(1);
}


static struct dbfiles *
open_dbfiles(ESL_GETOPTS *go, char *basename)
{
  struct dbfiles *dbf             = NULL;
  int             allow_overwrite = esl_opt_GetBoolean(go, "-f");
  char            errbuf[eslERRBUFSIZE];
  int             status;

  if ( ( dbf = malloc(sizeof(struct dbfiles))) == NULL)   p7_Die("malloc() failed");
  dbf->mfile   = NULL;
  dbf->ffile   = NULL;
  dbf->pfile   = NULL;
  dbf->ssifile = NULL;
  dbf->mfp     = NULL;
  dbf->ffp     = NULL;
  dbf->pfp     = NULL;
  dbf->nssi    = NULL;

  if ( (status = esl_sprintf(&(dbf->ssifile), "%s.h3i", basename)) != eslOK) ESL_XFAIL(status, errbuf, "esl_sprintf() failed");
  if ( (status = esl_sprintf(&(dbf->mfile),   "%s.h3m", basename)) != eslOK) ESL_XFAIL(status, errbuf, "esl_sprintf() failed");
  if ( (status = esl_sprintf(&(dbf->ffile),   "%s.h3f", basename)) != eslOK) ESL_XFAIL(status, errbuf, "esl_sprintf() failed");
  if ( (status = esl_sprintf(&(dbf->pfile),   "%s.h3p", basename)) != eslOK) ESL_XFAIL(status, errbuf, "esl_sprintf() failed");

  if (! allow_overwrite && esl_FileExists(dbf->ssifile)) ESL_XFAIL(eslEOVERWRITE, errbuf, "SSI index file %s already exists;\nDelete old hmmpress indices first",        dbf->ssifile);
  if (! allow_overwrite && esl_FileExists(dbf->mfile))   ESL_XFAIL(eslEOVERWRITE, errbuf, "Binary HMM file %s already exists;\nDelete old hmmpress indices first",       dbf->mfile);   
  if (! allow_overwrite && esl_FileExists(dbf->ffile))   ESL_XFAIL(eslEOVERWRITE, errbuf, "Binary MSV filter file %s already exists\nDelete old hmmpress indices first", dbf->ffile);   
  if (! allow_overwrite && esl_FileExists(dbf->pfile))   ESL_XFAIL(eslEOVERWRITE, errbuf, "Binary profile file %s already exists\nDelete old hmmpress indices first",    dbf->pfile);   

  status = esl_newssi_Open(dbf->ssifile, allow_overwrite, &(dbf->nssi));
  if      (status == eslENOTFOUND)   ESL_XFAIL(status, errbuf, "failed to open SSI index %s", dbf->ssifile); 
  else if (status == eslEOVERWRITE)  ESL_XFAIL(status, errbuf, "SSI index file %s already exists;\nDelete old hmmpress indices first", basename);  
  else if (status != eslOK)          ESL_XFAIL(status, errbuf, "failed to create a new SSI index");

  if ((dbf->mfp = fopen(dbf->mfile, "wb")) == NULL)  ESL_XFAIL(eslEWRITE, errbuf, "Failed to open binary HMM file %s for writing",        dbf->mfile);
  if ((dbf->ffp = fopen(dbf->ffile, "wb")) == NULL)  ESL_XFAIL(eslEWRITE, errbuf, "Failed to open binary MSV filter file %s for writing", dbf->ffile); 
  if ((dbf->pfp = fopen(dbf->pfile, "wb")) == NULL)  ESL_XFAIL(eslEWRITE, errbuf, "Failed to open binary profile file %s for writing",    dbf->pfile); 

  return dbf;

 ERROR:
  fprintf(stderr, "%s\n", errbuf);
  close_dbfiles(dbf, status);
  exit(1);
}
<<<<<<< HEAD
=======


/* If status != eslOK, then in addition to free'ing memory, also
 * remove the four output files.
 */
static void
close_dbfiles(struct dbfiles *dbf, int status)
{
  if (dbf)
    {
      /* Close the output files first */
      if (dbf->mfp)     fclose(dbf->mfp);
      if (dbf->ffp)     fclose(dbf->ffp);
      if (dbf->pfp)     fclose(dbf->pfp);
      if (dbf->nssi)    esl_newssi_Close(dbf->nssi);

      /* Then remove them, if status isn't OK. esl_newssi_Write() takes care of the ssifile. */
      if (status != eslOK) 
        {
          if (esl_FileExists(dbf->mfile))   remove(dbf->mfile);
          if (esl_FileExists(dbf->ffile))   remove(dbf->ffile);
          if (esl_FileExists(dbf->pfile))   remove(dbf->pfile);
        }

      /* Finally free their names, and the structure. */
      if (dbf->mfile)   free(dbf->mfile);
      if (dbf->ffile)   free(dbf->ffile);
      if (dbf->pfile)   free(dbf->pfile);
      if (dbf->ssifile) free(dbf->ssifile);  
      free(dbf);
    }

}

/*****************************************************************
 * @LICENSE@
 * 
 * SVN $URL$
 * SVN $Id$
 *****************************************************************/
>>>>>>> be05b1bb
<|MERGE_RESOLUTION|>--- conflicted
+++ resolved
@@ -95,13 +95,8 @@
       if ((om->offs[p7_FOFFSET] = ftello(dbf->ffp)) == -1) ESL_XFAIL(eslESYS, errbuf, "Failed to ftello() current disk position of MSV db file");   
       if ((om->offs[p7_POFFSET] = ftello(dbf->pfp)) == -1) ESL_XFAIL(eslESYS, errbuf, "Failed to ftello() current disk position of profile db file"); 
 
-<<<<<<< HEAD
 #ifndef p7_ENABLE_DUMMY
-      if (esl_newssi_AddKey(nssi, hmm->name, fh, om->offs[p7_MOFFSET], 0, 0) != eslOK)	p7_Fail("Failed to add key %s to SSI index", hmm->name);
-=======
-#ifndef p7_IMPL_DUMMY
       if ((status = esl_newssi_AddKey(dbf->nssi, hmm->name, fh, om->offs[p7_MOFFSET], 0, 0)) != eslOK) ESL_XFAIL(status, errbuf, "Failed to add key %s to SSI index", hmm->name); 
->>>>>>> be05b1bb
       if (hmm->acc) {
 	if ((status = esl_newssi_AddAlias(dbf->nssi, hmm->acc, hmm->name))                   != eslOK) ESL_XFAIL(status, errbuf, "Failed to add secondary key %s to SSI index", hmm->acc); 
       }
@@ -196,9 +191,6 @@
   close_dbfiles(dbf, status);
   exit(1);
 }
-<<<<<<< HEAD
-=======
-
 
 /* If status != eslOK, then in addition to free'ing memory, also
  * remove the four output files.
@@ -238,4 +230,3 @@
  * SVN $URL$
  * SVN $Id$
  *****************************************************************/
->>>>>>> be05b1bb
