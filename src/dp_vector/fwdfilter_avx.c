--- conflicted
+++ resolved
@@ -35,13 +35,8 @@
 
 #if eslDEBUGLEVEL > 0
 static inline float backward_row_zero_avx(ESL_DSQ x1, const P7_OPROFILE *om, P7_CHECKPTMX *ox);
-<<<<<<< HEAD
-       void  save_debug_row_pp_avx(P7_CHECKPTMX *ox,               __m256 *dpc, int i);
-       void  save_debug_row_fb_avx(P7_CHECKPTMX *ox, P7_REFMX *gx, __m256 *dpc, int i, float totscale);
-=======
 static        void  save_debug_row_pp_avx(P7_CHECKPTMX *ox,               __m256 *dpc, int i);
 static        void  save_debug_row_fb_avx(P7_CHECKPTMX *ox, P7_REFMX *gx, __m256 *dpc, int i, float totscale);
->>>>>>> 6c8b7a86
 #endif
 
 
@@ -55,43 +50,6 @@
 int
 p7_ForwardFilter_avx(const ESL_DSQ *dsq, int L, const P7_OPROFILE *om, P7_CHECKPTMX *ox, float *opt_sc)
 {
-<<<<<<< HEAD
-//  printf("Calling ForwardFilter\n");
-  //printf("L = %d\n", L);
-  #ifdef HAVE_AVX2 
-  int           Q_AVX     = P7_NVF_AVX(om->M);                   /* segment length; # of MDI vectors on each row      */
-  __m256       *dpp_AVX   = NULL;                            /* dpp=prev row. start on dpf[2]; rows 0,1=Backwards */
-  __m256       *dpc_AVX   = NULL;                    /* dpc points at current row         */
-  const __m256  zerov_AVX = _mm256_setzero_ps();     
-  float        *xc_AVX    = NULL;                            /* specials E,N,JJ,J,B,CC,C,SCALE    */
-  float         totsc_AVX = 0.0f;                          /* accumulates Forward score in nats */
-  int     q_AVX;      /* counter over vectors 0..Q-1                        */
-   ox->Qf_AVX = Q_AVX;
-
-  int     i;			/* counter over residues/rows 1..L                    */
-  int     b;			/* counter down through checkpointed blocks, Rb+Rc..1 */
-  int     w;			/* counter down through rows in a checkpointed block  */
-
-  /* Contract checks */
-  //  ESL_DASSERT1(( om->mode == p7_LOCAL )); /* Production code assumes multilocal mode w/ length model <L> */
-  //  ESL_DASSERT1(( om->L    == L ));	  /*  ... and it's easy to forget to set <om> that way           */
-  //  ESL_DASSERT1(( om->nj   == 1.0f ));	  /*  ... hence the check                                        */
-                                          /*  ... which you can disable, if you're playing w/ config     */
-  // SRE: disabled 21 Jul 14 because unit tests in sparse_asc_fwdback need to create
-  // sparse mask w/ checkpointed F/B w/ unilocal L=0 models
-
-  /* Make sure <ox> is allocated big enough.
-   * DO NOT set any ptrs into the matrix until after this potential reallocation!
-   */
-  p7_checkptmx_GrowTo(ox, om->M, L);
- 
-  dpp_AVX =  (__m256 *) ox->dpf_AVX[ox->R0-1];    /* dpp=prev row. start on dpf[2]; rows 0,1=Backwards */
-  xc_AVX  =  (float *) (dpp_AVX + Q_AVX*p7C_NSCELLS); /* specials E,N,JJ,J,B,CC,C,SCALE    */
-
-  /* Set the size of the problem in <ox> now, not later
-   * Debugging dumps need this information, for example
-   * (Ditto for any debugging copy of the fwd mx)
-=======
   __m256       *dpp   = NULL;                    // dpp=prev row. start on dpf[2]; rows 0,1=Backwards
   __m256       *dpc   = NULL;                    // dpc points at current row
   const __m256  zerov = _mm256_setzero_ps();     
@@ -108,7 +66,6 @@
    * Then set the size of the problem in <ox> immediately, not later,
    * because debugging dumps need this information, for example.
    * (Ditto for any debugging copy of the fwd mx).
->>>>>>> 6c8b7a86
    */
   p7_checkptmx_Reinit(ox, om->M, L);
   ox->M  = om->M;       
@@ -125,19 +82,6 @@
 #endif
 
   /* Initialization of the zero row, including specials */
-<<<<<<< HEAD
-
-  for (q_AVX = 0; q_AVX < p7C_NSCELLS*Q_AVX; q_AVX++) dpp_AVX[q_AVX] = zerov_AVX;
-  xc_AVX[p7C_N]     = 1.;
-  xc_AVX[p7C_B]     = om->xf[p7O_N][p7O_MOVE]; 
-  xc_AVX[p7C_E]     = xc_AVX[p7C_JJ] = xc_AVX[p7C_J]  = xc_AVX[p7C_CC] = xc_AVX[p7C_C]  = 0.;     
-  xc_AVX[p7C_SCALE] = 1.;
-
-
-#ifdef p7_DEBUGGING
-  if (ox->do_dumping) p7_checkptmx_DumpFBRow(ox, 0, (debug_print *) dpp_AVX, "f1 O"); 
-  if (ox->fwd)        save_debug_row_fb_avx(ox, ox->fwd, dpp_AVX, 0, totsc_AVX); 
-=======
   for (q = 0; q < p7C_NSCELLS*Q; q++) dpp[q] = zerov;
   xc[p7C_N]     = 1.;
   xc[p7C_B]     = om->xf[p7O_N][p7O_MOVE]; 
@@ -147,7 +91,6 @@
 #if eslDEBUGLEVEL > 0
   if (ox->do_dumping) p7_checkptmx_DumpFBRow(ox, 0, (float *) dpp, "f1 O"); 
   if (ox->fwd)        save_debug_row_fb_avx(ox, ox->fwd, dpp, 0, totsc); 
->>>>>>> 6c8b7a86
 #endif
 
   /* Phase one: the "a" region: all rows in this region are saved */
@@ -158,15 +101,9 @@
       totsc += forward_row_avx(dsq[i], om, dpp, dpc, Q);
       dpp = dpc;   // current row becomes prev row 
 
-<<<<<<< HEAD
-#ifdef p7_DEBUGGING
-      if (ox->do_dumping) p7_checkptmx_DumpFBRow(ox, i, (debug_print *) dpc_AVX, "f1 O"); 
-      if (ox->fwd)        save_debug_row_fb_avx(ox, ox->fwd, dpc_AVX, i, totsc_AVX); 
-=======
 #if eslDEBUGLEVEL > 0
       if (ox->do_dumping) p7_checkptmx_DumpFBRow(ox, i, (float *) dpc, "f1 O"); 
       if (ox->fwd)        save_debug_row_fb_avx(ox, ox->fwd, dpc, i, totsc); 
->>>>>>> 6c8b7a86
 #endif
     }
 
@@ -178,28 +115,6 @@
        * row, is why we set <fwd>, <dpp> here, rather than having the
        * inlined forward_row() set them.
        */
-<<<<<<< HEAD
-      if (! (--w)) { 		                   /* we're on the last row in segment: this row is saved    */
-    
-  dpc_AVX = (__m256 *) ox->dpf_AVX[ox->R0+ox->R_AVX]; ox->R_AVX++;  /* idiomatic for "get next save/checkpoint row"    */
-
-
-	w = b;  			           /* next segment has this many rows, ending in a saved row */
-	b--;					   /* decrement segment number counter; last segment is r=1  */
-      } else{
-
-       dpc_AVX = (__m256 *) ox->dpf_AVX[i%2];        /* idiomatic for "next tmp row", 0/1; i%2 makes sure dpp != dpc */
-
-      }
-
-
-      totsc_AVX += forward_row_avx(dsq[i], om, dpp_AVX, dpc_AVX, Q_AVX);
-      dpp_AVX = dpc_AVX;
-
-#ifdef p7_DEBUGGING
-      if (ox->do_dumping) p7_checkptmx_DumpFBRow(ox, i, (debug_print *) dpc_AVX, w ? "f1 X" : "f1 O"); 
-      if (ox->fwd)        save_debug_row_fb_avx(ox, ox->fwd, dpc_AVX, i, totsc_AVX); 
-=======
       if (! (--w)) {                               // we're on the last row in segment: this row is saved 
         dpc = (__m256 *) ox->dpf[ox->R0+ox->R]; ox->R++;  // idiomatic for "get next save/checkpoint row" 
         w = b;                                     // next segment has this many rows, ending in a saved row
@@ -213,7 +128,6 @@
 #if eslDEBUGLEVEL > 0
       if (ox->do_dumping) p7_checkptmx_DumpFBRow(ox, i, (float *) dpc, w ? "f1 X" : "f1 O"); 
       if (ox->fwd)        save_debug_row_fb_avx(ox, ox->fwd, dpc, i, totsc); 
->>>>>>> 6c8b7a86
 #endif
     }
 
@@ -338,55 +252,6 @@
         }
 
       /* ... and compute Backwards over the block we just calculated, while decoding. */
-<<<<<<< HEAD
-      dpp_AVX = bck_AVX;
-      for (i2 = i_AVX-1; i2 >= i_AVX-w+1; i2--)
-  {
-    ox->R_AVX--;
-    fwd_AVX = (__m256 *) ox->dpf_AVX[ox->R0+ox->R_AVX]; /* pop just-calculated forward row i2 off "stack" */
-    xf_AVX  = (float *) (fwd_AVX + Q_AVX*p7C_NSCELLS);
-    bck_AVX = (__m256 *) ox->dpf_AVX[i2%2];   /* get available for calculating bck[i2]          */
-    backward_row_main_avx(dsq[i2+1], om, dpp_AVX, bck_AVX, Q_AVX, xf_AVX[p7C_SCALE]);
-
-    if ((status = posterior_decode_row_avx(ox, i2, sm, sm_thresh, Tvalue_AVX)) != eslOK) return status;
-    dpp_AVX = bck_AVX;
-  }
-      i_AVX -= w;
-
-    }
-   /* now i=La as we leave the checkpointed regions; or i=L-1 if there was no checkpointing */
-   /* The uncheckpointed "a" region */
-   for (i = i_AVX; i >= 1; i--)
-     {
-    //  printf("uncheckpointed region\n");
-     // Use regular i, not i_AVX here because it's the loop iterator variable
-       ox->R_AVX--; 
-       fwd_AVX = (__m256 *) ox->dpf_AVX[ox->R0+ox->R_AVX]; /* pop off calculated row fwd[i]           */
-       xf_AVX  = (float *) (fwd_AVX + Q_AVX*p7C_NSCELLS);
-       bck_AVX = (__m256 *) ox->dpf_AVX[i%2];        /* get open space for bck[i]               */
-       backward_row_main_avx(dsq[i+1], om, dpp_AVX, bck_AVX, Q_AVX, xf_AVX[p7C_SCALE]);
- 
-       if ((status = posterior_decode_row_avx(ox, i, sm, sm_thresh, Tvalue_AVX)) != eslOK) return status;
-       dpp_AVX = bck_AVX;
-
-     }
-#ifdef p7_DEBUGGING
-   /* To get the backward score, we need to complete row 0 too, where
-    * only the N and B states are reachable: B from Mk, and N from B.
-    * Seeing the backward score match the forward score is useful in
-    * debugging. But to do posterior decoding, which is all we need in 
-    * production code, we can stop at row 1.
-    */
-   float xN;
-   ox->R--;
-   fwd_AVX = (__m256 *) ox->dpf_AVX[ox->R0];
-   bck_AVX = (__m256 *) ox->dpf_AVX[i%2];	       
-   xN = backward_row_zero_avx(dsq[1], om, ox); 
-   if (ox->do_dumping) { p7_checkptmx_DumpFBRow(ox, 0, (debug_print *) fwd_AVX, "f2 O"); p7_checkptmx_DumpFBRow(ox, 0, (debug_print *) bck_AVX, "bck"); }
-   if (ox->bck)        save_debug_row_fb_avx(ox, ox->bck, bck_AVX, 0, ox->bcksc); 
-   if ((status = posterior_decode_row_avx(ox, 0, sm, sm_thresh, Tvalue)) != eslOK) return status;
-   ox->bcksc += xN;
-=======
       dpp = bck;
       for (i2 = i-1; i2 >= i-w+1; i2--)
         {
@@ -403,7 +268,6 @@
             p7_checkptmx_DumpFBRow(ox, i2, (float *) bck, "bck"); 
           }
           if (ox->bck) save_debug_row_fb_avx(ox, ox->bck, bck, i2, ox->bcksc); 
->>>>>>> 6c8b7a86
 #endif
           if ((status = posterior_decode_row_avx(ox, i2, sm, sm_thresh, Tvalue)) != eslOK) return status;
           dpp = bck;
@@ -872,19 +736,10 @@
 static inline float
 backward_row_zero_avx(ESL_DSQ x1, const P7_OPROFILE *om, P7_CHECKPTMX *ox)
 {
-<<<<<<< HEAD
-
-#ifdef p7_DEBUGGING
-  int          Q     = ox->Qf_AVX;
-  __m256       *dpc  = (__m256 *) ox->dpf_AVX[0];
-  __m256       *dpp  = (__m256 *) ox->dpf_AVX[1];
-  const __m256 *rp   = om->rfv_AVX[x1];
-=======
   int          Q     = ox->Q;
   __m256       *dpc  = (__m256 *) ox->dpf[0];
   __m256       *dpp  = (__m256 *) ox->dpf[1];
   const __m256 *rp   = (__m256 *) om->rfv[x1];
->>>>>>> 6c8b7a86
   const __m256 zerov = _mm256_setzero_ps();
   float        *xc   = (float *) (dpc + Q * p7C_NSCELLS); /* special states on current row i  */
   float        *xp   = (float *) (dpp + Q * p7C_NSCELLS); /* special states on "previous" row i+1 */
@@ -895,11 +750,7 @@
 
   /* On "previous" row i+1: include emission prob, and sum to get xBv, xB. */
   dp  = dpp;
-<<<<<<< HEAD
-  tp  = om->tfv_AVX;
-=======
   tp  = (__m256 *) om->tfv;
->>>>>>> 6c8b7a86
   for (q = 0; q < Q; q++)
     {
       *dp = _mm256_mul_ps(*dp, *rp); rp++;
