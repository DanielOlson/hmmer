/* P7_CHECKPTMX: checkpointed, striped vector DP matrix.
 * 
 * Independent of vector ISA. (Do not add any ISA-specific code.)
 * See p7_checkptmx.md for notes.
 */
#ifndef p7CHECKPTMX_INCLUDED
#define p7CHECKPTMX_INCLUDED
#include "p7_config.h"

#include <stdio.h>

#include "dp_reference/p7_refmx.h"
#include "dp_vector/simdvec.h"


#define p7C_NSCELLS 3
enum p7c_scells_e { p7C_M = 0,  p7C_D = 1,  p7C_I = 2 };

#define p7C_NXCELLS 8
enum p7c_xcells_e {
  p7C_E     = 0,
  p7C_N     = 1,
  p7C_JJ    = 2,
  p7C_J     = 3,
  p7C_B     = 4,
  p7C_CC    = 5,
  p7C_C     = 6,
  p7C_SCALE = 7
};

#define P7C_MQ(dp, q)     ((dp)[(q) * p7C_NSCELLS + p7C_M])
#define P7C_DQ(dp, q)     ((dp)[(q) * p7C_NSCELLS + p7C_D])
#define P7C_IQ(dp, q)     ((dp)[(q) * p7C_NSCELLS + p7C_I])

<<<<<<< HEAD
//typedef
#if p7_CPU_ARCH == intel 
#if defined HAVE_AVX512
#define debug_print __m512
#elif defined HAVE_AVX2
#define debug_print __m256
#else
#define debug_print __m128
#endif
#endif // intel 
#if p7_CPU_ARCH == arm 
#define debug_print esl_neon_128f_t
#endif
#if p7_CPU_ARCH == arm64 
#define debug_print esl_neon_128f_t
#endif
//debug_print;

=======
>>>>>>> 6c8b7a86
typedef struct p7_checkptmx_s {
  /* Aligned memory allocation (for all rows):                                       */
  int M;	/* current actual query model dimension (consensus positions)        */
  int L;	/* current actual target seq dimension (residues)                    */
  int Vf;       /* width of striped vectors, in # floats. 0: no striping set yet     */
  int Q;        /* current actual number of fb vectors = P7_Q(M,V)                   */
  int R;        /* current actual number of rows (<=Ra+Rb+Rc), excluding R0          */
  float   *dp_mem;     /* raw memory allocation, that dp[] rows point into           */
  int64_t  allocW;     /* alloced width/row, cells (floats); multiple of p7_VMAX_FB  */
  int64_t  allocN;     /* total # of alloc'ed cells: allocN >= (validR)(allocW)      */
  int64_t  redline;    /* recommended alloc limit (floats); can temporarily exceed it*/

  /* Forward/Backward matrix rows:                                                     */
  float  **dpf;		/* row ptrs, dpf[0.R0-1,R0..R0+R-1], aligned memory            */
  int      allocR;	/* allocated dpf[]. R+R0 <= R0+Ra+Rb+rc <= validR <= allocR    */
  int      validR;	/* # dpf[] rows on valid dp_mem; maybe < allocR after Reinit() */

  /* Checkpointed layout, mapping rows 1..R to residues 1..L:                         */
  int R0;	/* # of extra rows: one for fwd[0] boundary, two for bck[prv,cur]     */
  int Ra;	/* # of rows used in "all" region (uncheckpointed)                    */
  int Rb;	/* # of rows in "between" region (one incomplete checkpoint segment)  */
  int Rc;	/* # of rows in "checkpointed" region                                 */
  int La;	/* residues 1..La are in "all" region                                 */
  int Lb;      	/* residues La+1..La+Lb are in "between" region                       */
  int Lc;	/* residues La+Lb+1..La+Lb+Lc=L are in "checkpointed" region          */

#if eslDEBUGLEVEL > 0
  /* Info for dumping debugging info, conditionally compiled                        */
  int       do_dumping;		/* TRUE if matrix is in dumping mode                */
  FILE     *dfp;		/* open output stream for debug dumps               */
  int       dump_maxpfx;	/* each line prefixed by tag of up to this # chars  */
  int       dump_width;		/* cell values in diagnostic output are fprintf'ed: */
  int       dump_precision;	/*   dfp, "%*.*f", dbg_width, dbg_precision, val    */
  uint32_t  dump_flags;		/* p7_DEFAULT | p7_HIDE_SPECIALS | p7_SHOW_LOG      */

  P7_REFMX *fwd;		/* full Forward matrix, saved for unit test diffs   */
  P7_REFMX *bck;		/* ... full Backward matrix, ditto                  */
  P7_REFMX *pp;			/* ... full posterior probability matrix, ditto     */
  float     bcksc;		/* Backwards score: which we check against Forward  */
#endif // eslDEBUGLEVEL
} P7_CHECKPTMX;


extern P7_CHECKPTMX *p7_checkptmx_Create(int M, int L, int64_t redline);
extern int           p7_checkptmx_Reinit(P7_CHECKPTMX *ox, int M, int L);
extern size_t        p7_checkptmx_Sizeof(const P7_CHECKPTMX *ox);
extern size_t        p7_checkptmx_MinSizeof(int M, int L);
extern void          p7_checkptmx_Destroy(P7_CHECKPTMX *ox);

#if eslDEBUGLEVEL > 0
extern int   p7_checkptmx_SetDumpMode (P7_CHECKPTMX *ox, FILE *dfp, int true_or_false);
extern int   p7_checkptmx_DumpFBHeader(P7_CHECKPTMX *ox);
extern int   p7_checkptmx_DumpFBRow   (P7_CHECKPTMX *ox, int rowi, float *dpc, char *pfx);
#endif  // esl_DEBUGLEVEL

#endif /*p7CHECKPTMX_INCLUDED*/
<|MERGE_RESOLUTION|>--- conflicted
+++ resolved
@@ -32,27 +32,7 @@
 #define P7C_DQ(dp, q)     ((dp)[(q) * p7C_NSCELLS + p7C_D])
 #define P7C_IQ(dp, q)     ((dp)[(q) * p7C_NSCELLS + p7C_I])
 
-<<<<<<< HEAD
-//typedef
-#if p7_CPU_ARCH == intel 
-#if defined HAVE_AVX512
-#define debug_print __m512
-#elif defined HAVE_AVX2
-#define debug_print __m256
-#else
-#define debug_print __m128
-#endif
-#endif // intel 
-#if p7_CPU_ARCH == arm 
-#define debug_print esl_neon_128f_t
-#endif
-#if p7_CPU_ARCH == arm64 
-#define debug_print esl_neon_128f_t
-#endif
-//debug_print;
 
-=======
->>>>>>> 6c8b7a86
 typedef struct p7_checkptmx_s {
   /* Aligned memory allocation (for all rows):                                       */
   int M;	/* current actual query model dimension (consensus positions)        */
