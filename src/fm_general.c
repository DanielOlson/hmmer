#include "hmmer.h"
//#include "easel.h"
//#include <string.h>

int
fm_initSeeds (FM_DIAGLIST *list) {
  int status;
  list->size = 1000;
  ESL_ALLOC(list->diags, list->size * sizeof(FM_DIAG));
  list->count = 0;

  return eslOK;

ERROR:
  return eslEMEM;

}


FM_DIAG *
fm_newSeed (FM_DIAGLIST *list) {
  int status;

  if (list->count == list->size) {
    list->size *= 4;
    ESL_REALLOC(list->diags, list->size * sizeof(FM_DIAG));
  }
  list->count++;
  return list->diags + (list->count - 1);

ERROR:
  return NULL;
}

int
fm_initWindows (FM_WINDOWLIST *list) {
  int status;
  list->size = 1000;
  ESL_ALLOC(list->windows, list->size * sizeof(FM_WINDOW));
  list->count = 0;

  return eslOK;

ERROR:
  return eslEMEM;

}


FM_WINDOW *
fm_newWindow (FM_WINDOWLIST *list, uint32_t id, uint32_t pos, uint32_t fm_pos, uint16_t k, uint32_t length, float score, uint8_t complementarity) {
  int status;
  FM_WINDOW *window;

  if (list->count == list->size) {
    list->size *= 4;
    ESL_REALLOC(list->windows, list->size * sizeof(FM_WINDOW));
  }
  window = list->windows + list->count;

  window->id      = id;
  window->n       = pos;
  window->fm_n    = fm_pos;
  window->k       = k;
  window->length  = length;
  window->score   = score;
  window->complementarity  = complementarity;

  list->count++;

  return window;

ERROR:
  return NULL;
}


int
fm_updateIntervalForward( const FM_DATA *fm, FM_CFG *cfg, char c, FM_INTERVAL *interval_bk, FM_INTERVAL *interval_f) {
  uint32_t occLT_l, occLT_u, occ_l, occ_u;

  fm_getOccCountLT (fm, cfg, interval_bk->lower - 1, c, &occ_l, &occLT_l);
  fm_getOccCountLT (fm, cfg, interval_bk->upper,     c, &occ_u, &occLT_u);

  interval_f->lower += (occLT_u - occLT_l);
  interval_f->upper = interval_f->lower + (occ_u - occ_l) - 1;

  interval_bk->lower = abs(fm->C[(int)c]) + occ_l;
  interval_bk->upper = abs(fm->C[(int)c]) + occ_u - 1;

  return eslOK;
}

/* Function:  getSARangeForward()
 * Synopsis:  For a given query sequence, find its interval in the FM-index, using forward search
 * Purpose:   Implement Algorithm 4 (i371) of Simpson (Bioinformatics 2010). I's the forward
 *            search on a bi-directional BWT, as described by Lam 2009.
 *            All the meat is in the method of counting characters - bwt_getOccCount, which
 *            depends on compilation choices.
 *
 *            Note: it seems odd, but is correct, that the fm-index passed in to this function
 *            is the backward index corresponding to the forward index into which I want to
 *            do a forward search
 */
int
fm_getSARangeForward( const FM_DATA *fm, FM_CFG *cfg, char *query, char *inv_alph, FM_INTERVAL *interval)
{

  int i=0;
  FM_INTERVAL interval_bk;

  uint8_t c = inv_alph[(int)query[0]];
  interval->lower  = interval_bk.lower = abs(fm->C[c]);
  interval->upper  = interval_bk.upper = abs(fm->C[c+1])-1;

//  fprintf (stderr, "%d: %ld -> %ld, %ld -> %ld\n", c, (long)interval_bk.lower, (long)interval_bk.upper, (long)interval->lower, (long)interval->upper);


  while (interval_bk.lower>0 && interval_bk.lower <= interval_bk.upper) {
    c = query[++i];
    if (c == '\0')  // end of query - the current range defines the hits
      break;

    c = inv_alph[c];

    fm_updateIntervalForward( fm, cfg, c, &interval_bk, interval);


//    fprintf (stderr, "%d: %ld -> %ld, %ld -> %ld\n", c, (long)interval_bk.lower, (long)interval_bk.upper, (long)interval->lower, (long)interval->upper);

    cfg->occCallCnt+=2;
  }

  return eslOK;
}


int
fm_updateIntervalReverse( const FM_DATA *fm, FM_CFG *cfg, char c, FM_INTERVAL *interval) {
  int count1, count2;
  //TODO: counting in these calls will often overlap
    // - might get acceleration by merging to a single redundancy-avoiding call
  count1 = fm_getOccCount (fm, cfg, interval->lower-1, c);
  count2 = fm_getOccCount (fm, cfg, interval->upper, c);

  interval->lower = abs(fm->C[(int)c]) + count1;
  interval->upper = abs(fm->C[(int)c]) + count2 - 1;

  return eslOK;
}



/* Function:  getSARangeReverse()
 * Synopsis:  For a given query sequence, find its interval in the FM-index, using backward search
 * Purpose:   Implement Algorithm 3.6 (p17) of Firth paper (A Comparison of BWT Approaches
 *            to String Pattern Matching). This is what Simpson and Lam call "Reverse Search".
 *            All the meat is in the method of counting characters - bwt_getOccCount, which
 *            depends on compilation choices.
 */
int
fm_getSARangeReverse( const FM_DATA *fm, FM_CFG *cfg, char *query, char *inv_alph, FM_INTERVAL *interval)
{


  int i=0;

  char c = inv_alph[(int)query[0]];
  interval->lower  = abs(fm->C[(int)c]);
  interval->upper  = abs(fm->C[(int)c+1])-1;

//  fprintf (stderr, "%d : %12d..%12d\n", c, interval->lower, interval->upper );

  while (interval->lower>0 && interval->lower <= interval->upper) {
    c = query[++i];
    if (c == '\0')  // end of query - the current range defines the hits
      break;

    c = inv_alph[(int)c];

    fm_updateIntervalReverse(fm, cfg, c, interval);

//    fprintf (stderr, "%d : %12d..%12d\n", c, interval->lower, interval->upper );

    cfg->occCallCnt+=2;
  }

  return eslOK;
}



/* Function:  getChar()
 * Synopsis:  Find the character c residing at a given position in the BWT.
 * Purpose:   The returned char is used by getFMHits(), to seed a call to
 *            bwt_getOccCount().
 */
//#ifndef FMDEBUG
//inline
//#endif
uint8_t
fm_getChar(uint8_t alph_type, int j, const uint8_t *B )
{
  uint8_t c = -1;

  if (alph_type == fm_DNA) {
    /*
     *  B[j>>2] is the byte of B in which j is found (j/4)
     *
     *  Let j' be the final two bits of j (j&0x2)
     *  The char bits are the two starting at position 2*j'.
     *  Without branching, grab them by shifting B[j>>2] right 6-2*j' bits,
     *  then masking to keep the final two bits
     */
    c = (B[j>>2] >> ( 0x6 - ((j&0x3)<<1) ) & 0x3);
  } else if (alph_type == fm_DNA_full) {
    c = (B[j>>1] >> (((j&0x1)^0x1)<<2) ) & 0xf;  //unpack the char: shift 4 bits right if it's odd, then mask off left bits in any case
  } else {
    esl_fatal("Invalid alphabet type\n");
  }

  return c;
}


/* Function:  getChar()
 * Synopsis:  Find the character c residing at a given position in the BWT.
 * Purpose:   The returned char is used by getFMHits(), to seed a call to
 *            bwt_getOccCount().
 */
//#ifndef FMDEBUG
//inline
//#endif
int
fm_convertRange2DSQ(FM_METADATA *meta, int id, int first, int length, const uint8_t *B, ESL_SQ *sq )
{
  int i;
  uint8_t c;

  esl_sq_GrowTo(sq, length);
  sq->n = length;

  if (meta->alph_type == fm_DNA || meta->alph_type == fm_RNA) {
    /*
     *  B[j>>2] is the byte of B in which j is found (j/4)
     *
     *  Let j' be the final two bits of j (j&0x2)
     *  The char bits are the two starting at position 2*j'.
     *  Without branching, grab them by shifting B[j>>2] right 6-2*j' bits,
     *  then masking to keep the final two bits
     */
    for (i = first; i<= first+length-1; i++)
      sq->dsq[i-first+1] = (B[i>>2] >> ( 0x6 - ((i&0x3)<<1) ) & 0x3);

    sq->dsq[length+1] = eslDSQ_SENTINEL;

  } else if (meta->alph_type == fm_DNA_full || meta->alph_type == fm_RNA_full ) {
    for (i = first; i<= first+length-1; i++) {
      c = (B[i>>1] >> (((i&0x1)^0x1)<<2) ) & 0xf;  //unpack the char: shift 4 bits right if it's odd, then mask off left bits in any case
      sq->dsq[i-first+1] = c + (c < 4 ? 0 : 1);
    }
    sq->dsq[length+1] = eslDSQ_SENTINEL;
  } else {
    esl_fatal("Invalid alphabet type\n");
  }

  return eslOK;
}

int
fm_initConfigGeneric( FM_CFG *cfg, ESL_GETOPTS *go ) {

  cfg->maskSA       =  cfg->meta->freq_SA - 1;
  cfg->shiftSA      =  cfg->meta->SA_shift;

  cfg->msv_length      = (go ? esl_opt_GetInteger(go, "--fm_msv_length") : -1);
  cfg->max_depth       = (go ? esl_opt_GetInteger(go, "--fm_max_depth") :  -1);
  cfg->neg_len_limit   = (go ? esl_opt_GetInteger(go, "--fm_max_neg_len") : -1);
  cfg->consec_pos_req  = (go ? esl_opt_GetInteger(go, "--fm_req_pos") : -1);
  cfg->score_ratio_req = (go ? esl_opt_GetReal(go, "--fm_sc_ratio") : -1.0);
  cfg->max_scthreshFM  = (go ? esl_opt_GetReal(go, "--fm_max_scthresh") : -1.0);


/*

  //bounding cutoffs
  cfg->max_scthreshFM  = 10.5;


  cfg->max_depth       = 22;
  cfg->neg_len_limit   = 3;
  cfg->consec_pos_req  = 3;
  cfg->score_ratio_req = 0.30;
  cfg->msv_length      = 60;


  cfg->max_depth       = 18;
  cfg->neg_len_limit   = 4;
  cfg->consec_pos_req  = 4;
  cfg->score_ratio_req = 0.40;
  cfg->msv_length      = 50;

  cfg->max_depth       = 16;
  cfg->neg_len_limit   = 4;
  cfg->consec_pos_req  = 5;
  cfg->score_ratio_req = 0.45;
  cfg->msv_length      = 45;

  cfg->max_depth       = 14;
  cfg->neg_len_limit   = 3;
  cfg->consec_pos_req  = 6;
  cfg->score_ratio_req = 0.49;
  cfg->msv_length      = 40;
*/
  return eslOK;
}

/* Function:  freeFM()
 * Synopsis:  release the memory required to store an individual FM-index
 */
void
fm_freeFM ( FM_DATA *fm, int isMainFM)
{

  if (fm->BWT_mem)      free (fm->BWT_mem);
  if (fm->C)            free (fm->C);
  if (fm->occCnts_b)    free (fm->occCnts_b);
  if (fm->occCnts_sb)   free (fm->occCnts_sb);

  if (isMainFM && fm->T)  free (fm->T);
  if (isMainFM && fm->SA) free (fm->SA);
}

/* Function:  readFM()
 * Synopsis:  Read the FM index off disk
 * Purpose:   Read the FM-index as written by fmbuild.
 *            First read the metadata header, then allocate space for the full index,
 *            then read it in.
 */
int
fm_readFM( FM_DATA *fm, FM_METADATA *meta, int getAll )
{
  //shortcut variables
  int *C               = NULL;

  int status;
  int i;

  uint16_t *occCnts_b  = NULL;  //convenience variables, used to simplify macro calls
  uint32_t *occCnts_sb = NULL;

  int compressed_bytes;
  int num_freq_cnts_b;
  int num_freq_cnts_sb;
  int num_SA_samples;
  int prevC;
  int cnt;
  int chars_per_byte = 8/meta->charBits;


  if(fread(&(fm->N), sizeof(fm->N), 1, meta->fp) !=  1)
    esl_fatal( "%s: Error reading block_length in FM index.\n", __FILE__);
  if(fread(&(fm->term_loc), sizeof(fm->term_loc), 1, meta->fp) !=  1)
    esl_fatal( "%s: Error reading terminal location in FM index.\n", __FILE__);
  if(fread(&(fm->seq_offset), sizeof(fm->seq_offset), 1, meta->fp) !=  1)
    esl_fatal( "%s: Error reading seq_offset in FM index.\n", __FILE__);
  if(fread(&(fm->overlap), sizeof(fm->overlap), 1, meta->fp) !=  1)
    esl_fatal( "%s: Error reading overlap in FM index.\n", __FILE__);
  if(fread(&(fm->seq_cnt), sizeof(fm->seq_cnt), 1, meta->fp) !=  1)
    esl_fatal( "%s: Error reading seq_cnt in FM index.\n", __FILE__);


  compressed_bytes =   ((chars_per_byte-1+fm->N)/chars_per_byte);
  num_freq_cnts_b  = 1+ceil((float)fm->N/meta->freq_cnt_b);
  num_freq_cnts_sb = 1+ceil((float)fm->N/meta->freq_cnt_sb);
  num_SA_samples   = 1+floor((float)fm->N/meta->freq_SA);

  // allocate space, then read the data
  if (getAll) ESL_ALLOC (fm->T, compressed_bytes );
  ESL_ALLOC (fm->BWT_mem, compressed_bytes + 31 ); // +31 for manual 16-byte alignment  ( typically only need +15, but this allows offset in memory, plus offset in case of <16 bytes of characters at the end)
     fm->BWT =   (uint8_t *) (((unsigned long int)fm->BWT_mem + 15) & (~0xf));   // align vector memory on 16-byte boundaries
  if (getAll) ESL_ALLOC (fm->SA, num_SA_samples * sizeof(uint32_t));
  ESL_ALLOC (fm->C, 1+meta->alph_size * sizeof(uint32_t));
  ESL_ALLOC (fm->occCnts_b,  num_freq_cnts_b *  (meta->alph_size ) * sizeof(uint16_t)); // every freq_cnt positions, store an array of ints
  ESL_ALLOC (fm->occCnts_sb,  num_freq_cnts_sb *  (meta->alph_size ) * sizeof(uint32_t)); // every freq_cnt positions, store an array of ints


  if(getAll && fread(fm->T, sizeof(uint8_t), compressed_bytes, meta->fp) != compressed_bytes)
    esl_fatal( "%s: Error reading T in FM index.\n", __FILE__);
  if(fread(fm->BWT, sizeof(uint8_t), compressed_bytes, meta->fp) != compressed_bytes)
    esl_fatal( "%s: Error reading BWT in FM index.\n", __FILE__);
  if(getAll && fread(fm->SA, sizeof(uint32_t), (size_t)num_SA_samples, meta->fp) != (size_t)num_SA_samples)
    esl_fatal( "%s: Error reading SA in FM index.\n", __FILE__);

  if(fread(fm->occCnts_b, sizeof(uint16_t)*(meta->alph_size), (size_t)num_freq_cnts_b, meta->fp) != (size_t)num_freq_cnts_b)
    esl_fatal( "%s: Error reading occCnts_b in FM index.\n", __FILE__);
  if(fread(fm->occCnts_sb, sizeof(uint32_t)*(meta->alph_size), (size_t)num_freq_cnts_sb, meta->fp) != (size_t)num_freq_cnts_sb)
    esl_fatal( "%s: Error reading occCnts_sb in FM index.\n", __FILE__);


  //shortcut variables
  C          = fm->C;
  occCnts_b  = fm->occCnts_b;
  occCnts_sb = fm->occCnts_sb;


  /*compute the first position of each letter in the alphabet in a sorted list
  * (with an extra value to simplify lookup of the last position for the last letter).
  * Negative values indicate that there are zero of that character in T, can be
  * used to establish the end of the prior range*/
  C[0] = 0;
  for (i=0; i<meta->alph_size; i++) {
    prevC = abs(C[i]);

    cnt = FM_OCC_CNT( sb, num_freq_cnts_sb-1, i);

    if (cnt==0) {// none of this character
      C[i+1] = prevC;
      C[i] *= -1; // use negative to indicate that there's no character of this type, the number gives the end point of the previous
    } else {
      C[i+1] = prevC + cnt;
    }
  }
  C[meta->alph_size] *= -1;
  C[0] = 1;

  return eslOK;

ERROR:
  fm_freeFM(fm, getAll);
  esl_fatal("Error allocating memory in %s\n", "readFM");
  return eslFAIL;
}


/* Function:  readFMmeta()
 * Synopsis:  Read metadata from disk for the set of FM-indexes stored in a HMMER binary file
 *
 * Input: file pointer to binary file
 * Output: return filled meta struct
 */
int
fm_readFMmeta( FM_METADATA *meta)
{
  int status;
  int i;

  if( fread(&(meta->fwd_only),     sizeof(meta->fwd_only),     1, meta->fp) != 1 ||
      fread(&(meta->alph_type),    sizeof(meta->alph_type),    1, meta->fp) != 1 ||
      fread(&(meta->alph_size),    sizeof(meta->alph_size),    1, meta->fp) != 1 ||
      fread(&(meta->charBits),     sizeof(meta->charBits),     1, meta->fp) != 1 ||
      fread(&(meta->freq_SA),      sizeof(meta->freq_SA),      1, meta->fp) != 1 ||
      fread(&(meta->freq_cnt_sb),  sizeof(meta->freq_cnt_sb),  1, meta->fp) != 1 ||
      fread(&(meta->freq_cnt_b),   sizeof(meta->freq_cnt_b),   1, meta->fp) != 1 ||
      fread(&(meta->SA_shift),     sizeof(meta->SA_shift),     1, meta->fp) != 1 ||
      fread(&(meta->cnt_shift_sb), sizeof(meta->cnt_shift_sb), 1, meta->fp) != 1 ||
      fread(&(meta->cnt_shift_b),  sizeof(meta->cnt_shift_b),  1, meta->fp) != 1 ||
      fread(&(meta->block_count),  sizeof(meta->block_count),  1, meta->fp) != 1 ||
      fread(&(meta->seq_count),    sizeof(meta->seq_count),    1, meta->fp) != 1 ||
      fread(&(meta->char_count),   sizeof(meta->char_count),   1, meta->fp) != 1
  )
    esl_fatal( "%s: Error reading meta data for FM index.\n", __FILE__);


  ESL_ALLOC (meta->seq_data,  meta->seq_count   * sizeof(FM_SEQDATA));
  if (meta->seq_data == NULL  )
    esl_fatal("unable to allocate memory to store FM meta data\n");


  for (i=0; i<meta->seq_count; i++) {
    if( fread(&(meta->seq_data[i].id),           sizeof(meta->seq_data[i].id),           1, meta->fp) != 1 ||
        fread(&(meta->seq_data[i].start),        sizeof(meta->seq_data[i].start),        1, meta->fp) != 1 ||
        fread(&(meta->seq_data[i].length),       sizeof(meta->seq_data[i].length),       1, meta->fp) != 1 ||
        fread(&(meta->seq_data[i].offset),       sizeof(meta->seq_data[i].offset),       1, meta->fp) != 1 ||
        fread(&(meta->seq_data[i].name_length),  sizeof(meta->seq_data[i].name_length),  1, meta->fp) != 1 ||
        fread(&(meta->seq_data[i].acc_length),   sizeof(meta->seq_data[i].acc_length),   1, meta->fp) != 1 ||
        fread(&(meta->seq_data[i].source_length),sizeof(meta->seq_data[i].source_length),1, meta->fp) != 1 ||
        fread(&(meta->seq_data[i].desc_length),  sizeof(meta->seq_data[i].desc_length),  1, meta->fp) != 1
        )
      esl_fatal( "%s: Error reading meta data for FM index.\n", __FILE__);

    ESL_ALLOC (meta->seq_data[i].name,  (1+meta->seq_data[i].name_length)   * sizeof(char));
    ESL_ALLOC (meta->seq_data[i].acc,   (1+meta->seq_data[i].acc_length)    * sizeof(char));
    ESL_ALLOC (meta->seq_data[i].source,(1+meta->seq_data[i].source_length) * sizeof(char));
    ESL_ALLOC (meta->seq_data[i].desc,  (1+meta->seq_data[i].desc_length)   * sizeof(char));

    if(
        fread(meta->seq_data[i].name,   sizeof(char), meta->seq_data[i].name_length+1   , meta->fp) !=  meta->seq_data[i].name_length+1  ||
        fread(meta->seq_data[i].acc,    sizeof(char), meta->seq_data[i].acc_length+1    , meta->fp) !=  meta->seq_data[i].acc_length+1  ||
        fread(meta->seq_data[i].source, sizeof(char), meta->seq_data[i].source_length+1 , meta->fp) !=  meta->seq_data[i].source_length+1  ||
        fread(meta->seq_data[i].desc,   sizeof(char), meta->seq_data[i].desc_length+1   , meta->fp) !=  meta->seq_data[i].desc_length+1 )
      esl_fatal( "%s: Error reading meta data for FM index.\n", __FILE__);

  }

  return eslOK;

ERROR:

  if (meta->seq_data) {
    for (i=0; i<meta->seq_count; i++)
      free(meta->seq_data[i].name);
    free(meta->seq_data);
  }
  free(meta);

   esl_fatal("Error allocating memory in %s\n", "readFM");
   return eslFAIL;
}


/* Function:  computeSequenceOffset()
 * Synopsis:  Search in the meta->seq_data array for the sequence id corresponding to the
 *            requested position. The matching entry is the one with the largest index i
 *            such that seq_data[i].offset < pos
 *
 *
 * Input: file pointer to binary file
 * Output: return filled meta struct
 */
//inline
uint32_t
fm_computeSequenceOffset (const FM_DATA *fms, FM_METADATA *meta, int block, int pos)
{

  uint32_t lo = fms[block].seq_offset;
  uint32_t hi  = lo + fms[block].seq_cnt - 1;
  uint32_t mid;

  /*  //linear scan
  for (mid=lo+1; i<=hi; i++) {
    if (meta->seq_data[i].offset > pos) // the position of interest belongs to the previous sequence
      break;
  }
  return i-1;
    */

  //binary search, first handling edge cases
  if (lo==hi)                           return lo;
  if (meta->seq_data[hi].offset <= pos) return hi;

  while (1) {
    mid = (lo + hi + 1) / 2;  /* round up */
    if      (meta->seq_data[mid].offset <= pos) lo = mid; /* too far left  */
    else if (meta->seq_data[mid-1].offset > pos) hi = mid; /* too far right */
    else return mid-1;                 /* found it */
  }


}


/* Function:  FM_getOriginalPosition()
 * Synopsis:  find
 * Purpose:   Given:
 *            fms       - an array of FM-indexes
 *            meta      - the fm metadata
 *            fm_id     - index of the fm-index in which a hit is sought
 *            length    - length of the hit in question
 *            direction - direction of the hit in question
 *            fm_pos    - position in the fm-index
 *
 *            Returns
 *            *segment_id - index of the sequence segment captured in the FM-index
 *            *seg_pos    - position in the original sequence, as compressed in the FM binary data structure
 */
int
fm_getOriginalPosition (const FM_DATA *fms, FM_METADATA *meta, int fm_id, int length, int direction, uint32_t fm_pos,
                  uint32_t *segment_id, uint32_t *seg_pos
) {
  *segment_id = fm_computeSequenceOffset( fms, meta, fm_id, fm_pos);
  *seg_pos    =  ( fm_pos - meta->seq_data[ *segment_id ].offset) + meta->seq_data[ *segment_id ].start - 1;

  //verify that the hit doesn't extend beyond the bounds of the target sequence
  if (direction == fm_forward) {
    if (*seg_pos + length > meta->seq_data[ *segment_id ].start + meta->seq_data[ *segment_id ].length ) {
      *segment_id  = *seg_pos  = -1;  // goes into the next sequence, so it should be ignored
      return eslOK;
    }
  } else { //backward
    if ((int)*seg_pos - length + 1 < 0 ) {
      *segment_id  = *seg_pos  = -1; // goes into the previous sequence, so it should be ignored
      return eslOK;
    }
  }


  return eslOK;
}



int
get_Score_Arrays(P7_PROFILE *gm, P7_OPROFILE *om, FM_HMMDATA *data ) {
  int i, j, status;

  //gather values from gm->rsc into a succinct 2D array
  float *max_scores;
  float sc_fwd, sc_rev;

  data->M = gm->M;

  if (om != NULL) {
    ESL_ALLOC(data->scores_b, (gm->M + 1) * sizeof(uint8_t*));
  } else {
    ESL_ALLOC(data->scores_f, (gm->M + 1) * sizeof(float*));
    ESL_ALLOC(max_scores, (gm->M + 1) * sizeof(float));
  }
  for (i = 1; i <= gm->M; i++) {
    ESL_ALLOC(data->scores_f[i], gm->abc->Kp * sizeof(float));
    for (j=0; j<gm->abc->Kp; j++) {
      if (om != NULL) {
        //based on p7_oprofile's biased_byteify()
<<<<<<< HEAD
        float x =  -1.0f * roundf(om->scale_b * gm->rsc[j][(i) * p7P_NR + p7P_M]);
        data->s.scores_b[i][j] = (x > 255. - om->bias_b) ? 255 : (uint8_t) (x + om->bias_b);
      } else {
        data->s.scores_f[i][j] = gm->rsc[j][(i) * p7P_NR + p7P_M];
        if (data->s.scores_f[i][j] > max_scores[i]) max_scores[i] = data->s.scores_f[i][j];
=======
        float x =  -1.0f * roundf(om->scale_b * gm->rsc[j][(i) * p7P_NR     + p7P_MSC]);
        data->scores_b[i][j] = (x > 255. - om->bias_b) ? 255 : (uint8_t) (x + om->bias_b);
      } else {
        data->scores_f[i][j] = gm->rsc[j][(i) * p7P_NR     + p7P_MSC];
        if (data->scores_f[i][j] > max_scores[i]) max_scores[i] = data->scores_f[i][j];
>>>>>>> e568c72e
      }
    }
  }

  if (om == NULL) {
    //for each position in the query, what's the highest possible score achieved by extending X positions, for X=1..10
    ESL_ALLOC(data->opt_ext_fwd, (gm->M + 1) * sizeof(float*));
    ESL_ALLOC(data->opt_ext_rev, (gm->M + 1) * sizeof(float*));

    for (i=1; i<=gm->M; i++) {
      ESL_ALLOC(data->opt_ext_fwd[i], 10 * sizeof(float));
      ESL_ALLOC(data->opt_ext_rev[i], 10 * sizeof(float));
      sc_fwd = 0;
      sc_rev = 0;
      for (j=0; j<10 && i+j+1<=gm->M; j++) {
        sc_fwd += max_scores[i+j+1];
        data->opt_ext_fwd[i][j] = sc_fwd;

        sc_rev += max_scores[gm->M-i-j];
        data->opt_ext_rev[i][j] = sc_rev;
      }
      for ( ; j<10; j++) { //fill in empty values
        data->opt_ext_fwd[i][j] = data->opt_ext_fwd[i][j-1];
        data->opt_ext_rev[i][j] = data->opt_ext_rev[i][j-1];
      }

    }
  }

  return eslOK;

ERROR:
  return eslFAIL;
}

/* Function:  fm_hmmdataDestroy()
 * Synopsis:  Destroy a <FM_HMMDATA> model object.
 *
 */
void
fm_hmmdataDestroy(FM_HMMDATA *data )
{
  if (data != NULL) {
    if (data->scores_b != NULL)  free( data->scores_b);
    if (data->opt_ext_fwd != NULL) free( data->opt_ext_fwd);
    if (data->opt_ext_rev != NULL) free( data->opt_ext_rev);
    free(data);
  }

}


/* Function:  fm_hmmdataCreate()
 * Synopsis:  Create a <FM_HMMDATA> model object.
 *
 * Purpose:   Allocate a <FM_HMMDATA> object for the FM-index-based
 *            fast MSV function, and populate it with data based on
 *            the given gm
 *
 * Throws:    <NULL> on allocation failure.
 */
FM_HMMDATA *
fm_hmmdataCreate(P7_PROFILE *gm, P7_OPROFILE *om, P7_HMM *hmm)
{
  FM_HMMDATA *data = NULL;
  int    status;
  int i;
  float sum;

  ESL_ALLOC(data, sizeof(FM_HMMDATA));
  ESL_ALLOC(data->prefix_lengths, (gm->M+1) * sizeof(float));
  ESL_ALLOC(data->suffix_lengths, (gm->M+1) * sizeof(float));

  data->scores_b     = NULL;
  data->opt_ext_fwd    = NULL;
  data->opt_ext_rev    = NULL;

  get_Score_Arrays(gm, om,  data ); /* for FM-index string tree traversal */

  sum = 0;
  for (i=1; i < gm->M; i++) {
    data->prefix_lengths[i] = 2 + (int)(log(p7_DEFAULT_WINDOW_BETA / hmm->t[i][p7H_MI] )/log(hmm->t[i][p7H_II]));
    sum += data->prefix_lengths[i];
  }
  for (i=1; i < gm->M; i++)
    data->prefix_lengths[i] /=  sum;

  data->suffix_lengths[gm->M] = data->prefix_lengths[gm->M-1];
  for (i=gm->M - 1; i >= 1; i--)
    data->suffix_lengths[i] = data->suffix_lengths[i+1] + data->prefix_lengths[i-1];
  for (i=2; i < gm->M; i++)
    data->prefix_lengths[i] += data->prefix_lengths[i-1];


  return data;

ERROR:
 fm_hmmdataDestroy(data);
 return NULL;
}



/* Function:  fm_configAlloc()
 * Synopsis:  Allocate a 16-byte-aligned <FM_CFG> model object, and it's FM_METADATA
 *
 */
int
fm_configAlloc(void **mem, FM_CFG **cfg)
{
  int status;

  if (mem == NULL || cfg == NULL)
    esl_fatal("null pointer when allocating FM configuration\n");

  *mem = NULL;
  *cfg = NULL;

  ESL_ALLOC(*mem, sizeof(FM_CFG)+ 15 );
    *cfg =   (FM_CFG *) (((unsigned long int)(*mem) + 15) & (~0xf));   /* align vector memory on 16-byte boundaries */

  ESL_ALLOC((*cfg)->meta, sizeof(FM_METADATA));

  return eslOK;

ERROR:
  if (*cfg != NULL)
   if ((*cfg)->meta != NULL) free ((*cfg)->meta);

  if (*mem != NULL)
    free (*mem);

  return eslEMEM;
}
<|MERGE_RESOLUTION|>--- conflicted
+++ resolved
@@ -611,19 +611,11 @@
     for (j=0; j<gm->abc->Kp; j++) {
       if (om != NULL) {
         //based on p7_oprofile's biased_byteify()
-<<<<<<< HEAD
         float x =  -1.0f * roundf(om->scale_b * gm->rsc[j][(i) * p7P_NR + p7P_M]);
-        data->s.scores_b[i][j] = (x > 255. - om->bias_b) ? 255 : (uint8_t) (x + om->bias_b);
-      } else {
-        data->s.scores_f[i][j] = gm->rsc[j][(i) * p7P_NR + p7P_M];
-        if (data->s.scores_f[i][j] > max_scores[i]) max_scores[i] = data->s.scores_f[i][j];
-=======
-        float x =  -1.0f * roundf(om->scale_b * gm->rsc[j][(i) * p7P_NR     + p7P_MSC]);
         data->scores_b[i][j] = (x > 255. - om->bias_b) ? 255 : (uint8_t) (x + om->bias_b);
       } else {
-        data->scores_f[i][j] = gm->rsc[j][(i) * p7P_NR     + p7P_MSC];
+	data->scores_f[i][j] = gm->rsc[j][(i) * p7P_NR     + p7P_M];
         if (data->scores_f[i][j] > max_scores[i]) max_scores[i] = data->scores_f[i][j];
->>>>>>> e568c72e
       }
     }
   }
